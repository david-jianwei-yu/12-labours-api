import io
import re
import time
import mimetypes


from fastapi_utils.tasks import repeat_every
from fastapi import Depends, FastAPI, HTTPException, status
from fastapi.middleware.cors import CORSMiddleware
from fastapi.responses import PlainTextResponse, StreamingResponse, JSONResponse, Response
from gen3.auth import Gen3Auth
from gen3.submission import Gen3Submission
from irods.session import iRODSSession
from pyorthanc import find, Orthanc

from app.config import *
from app.data_schema import *
from app.filter_generator import FilterGenerator
from app.filter import Filter
from app.pagination_format import PaginationFormat
from app.pagination import Pagination
from app.query_format import QueryFormat
from app.search import Search
from app.sgqlc import SimpleGraphQLClient
from middleware.auth import Authenticator

app = FastAPI(
    title=title,
    description=description,
    # version="",
    # terms_of_service="",
    contact=contact,
    # license_info={
    #     "name": "",
    #     "url": "",
    # }
    openapi_tags=tags_metadata,
)

# Cross orgins, allow any for now
origins = [
    '*',
]

# Add CORS
app.add_middleware(
    CORSMiddleware,
    allow_origins=origins,
    allow_credentials=True,
    allow_methods=["*"],
    allow_headers=["*"],
)

SUBMISSION = None
SESSION = None
ORTHANC = None
FILTER_GENERATED = False
fg = None
f = None
pf = None
p = None
qf = None
s = None
sgqlc = None
a = Authenticator()


def check_irods_status():
    try:
        SESSION.collections.get(iRODSConfig.IRODS_ROOT_PATH)
        return True
    except Exception:
        print("Encounter an error while creating or using the session connection.")
        return False


@ app.on_event("startup")
async def start_up():
    try:
        global SUBMISSION
        GEN3_CREDENTIALS = {
            "api_key": Gen3Config.GEN3_API_KEY,
            "key_id": Gen3Config.GEN3_KEY_ID
        }
        AUTH = Gen3Auth(endpoint=Gen3Config.GEN3_ENDPOINT_URL,
                        refresh_token=GEN3_CREDENTIALS)
        SUBMISSION = Gen3Submission(AUTH)
    except Exception:
        print("Encounter an error while creating the GEN3 auth.")

    try:
        # This function is used to connect to the iRODS server, it requires "host", "port", "user", "password" and "zone" environment variables.
        global SESSION
        SESSION = iRODSSession(host=iRODSConfig.IRODS_HOST,
                               port=iRODSConfig.IRODS_PORT,
                               user=iRODSConfig.IRODS_USER,
                               password=iRODSConfig.IRODS_PASSWORD,
                               zone=iRODSConfig.IRODS_ZONE)
        # SESSION.connection_timeout =
        check_irods_status()
    except Exception:
        print("Encounter an error while creating the iRODS session.")

<<<<<<< HEAD
    try:
        global ORTHANC
        ORTHANC = Orthanc(OrthancConfig.ORTHANC_ENDPOINT_URL,
                          username=OrthancConfig.ORTHANC_USERNAME,
                          password=OrthancConfig.ORTHANC_PASSWORD)
    except Exception:
        print("Encounter an error while creating the Orthanc client.")

    global s, sgqlc, fg, pf, f, p
=======
    global s, sgqlc, fg, pf, f, p, qf
>>>>>>> e6165556
    s = Search(SESSION)
    sgqlc = SimpleGraphQLClient(SUBMISSION)
    fg = FilterGenerator(sgqlc)
    pf = PaginationFormat(fg)
    f = Filter(fg)
    p = Pagination(fg, f, s, sgqlc)
    qf = QueryFormat(f, fg)


@ app.on_event("startup")
@repeat_every(seconds=60*60*24)
def periodic_execution():
    global FILTER_GENERATED
    FILTER_GENERATED = False
    while not FILTER_GENERATED:
        FILTER_GENERATED = fg.generate_filter_dictionary()
        if FILTER_GENERATED:
            print("Default filter dictionary has been updated.")

    a.cleanup_authorized_user()


@ app.get("/", tags=["Root"], response_class=PlainTextResponse)
async def root():
    return "This is the fastapi backend."


#########################
### Gen3              ###
### Gen3 Data Commons ###
#########################


def split_access(access):
    access_list = access[0].split("-")
    return access_list[0], access_list[1]


@ app.post("/access/token", tags=["Access"], summary="Create gen3 access token for authorized user", responses=access_token_responses)
async def create_gen3_access(item: IdentityItem, connected: bool = Depends(check_irods_status)):
    if item.identity == None:
        raise HTTPException(status_code=status.HTTP_400_BAD_REQUEST,
                            detail="Missing field in the request body")
    if not connected:
        raise HTTPException(status_code=status.HTTP_500_INTERNAL_SERVER_ERROR,
                            detail="Please check the irods server status or environment variables")

    result = {
        "identity": item.identity,
        "access_token": a.generate_access_token(item.identity, SUBMISSION, SESSION)
    }
    return result


@ app.delete("/access/revoke", tags=["Access"], summary="Revoke gen3 access for authorized user", responses=access_revoke_responses)
async def revoke_gen3_access(is_revoked: bool = Depends(a.revoke_user_authority)):
    if is_revoked:
        raise HTTPException(status_code=status.HTTP_200_OK,
                            detail="Revoke access successfully")


@ app.post("/dictionary", tags=["Gen3"], summary="Get gen3 dictionary information", responses=dictionary_responses)
async def get_gen3_dictionary(item: AccessItem):
    """
    Return all dictionary nodes from the Gen3 Data Commons
    """
    try:
        program, project = split_access(item.access)
        dictionary = SUBMISSION.get_project_dictionary(program, project)
        name_dict = {"dictionary": []}
        for ele in dictionary["links"]:
            ele = ele.replace(
                f"/v0/submission/{program}/{project}/_dictionary/", "")
            name_dict["dictionary"].append(ele)
        return name_dict
    except Exception:
        raise HTTPException(
            status_code=status.HTTP_404_NOT_FOUND, detail=f"Program {program} or project {project} not found")


@ app.post("/records/{node}", tags=["Gen3"], summary="Get gen3 node records information", responses=records_responses)
async def get_gen3_node_records(node: NodeParam, item: AccessItem):
    """
    Return all records information in a dictionary node.

    - **node**: The dictionary node to export.
    """
    program, project = split_access(item.access)
    node_record = SUBMISSION.export_node(program, project, node, "json")
    if "message" in node_record:
        if "unauthorized" in node_record["message"]:
            raise HTTPException(status_code=status.HTTP_401_UNAUTHORIZED,
                                detail=node_record["message"])
        raise HTTPException(status_code=status.HTTP_404_NOT_FOUND,
                            detail=node_record["message"])
    elif node_record["data"] == []:
        raise HTTPException(status_code=status.HTTP_404_NOT_FOUND,
                            detail=f"No data found with node type {node} and check if the correct project or node type is used")
    return node_record


@ app.post("/record/{uuid}", tags=["Gen3"], summary="Get gen3 record information", responses=record_responses)
async def get_gen3_record(uuid: str, item: AccessItem):
    """
    Return record information in the Gen3 Data Commons.

    - **uuid**: uuid of the record.
    """
    program, project = split_access(item.access)
    record = SUBMISSION.export_record(program, project, uuid, "json")
    if "message" in record:
        if "unauthorized" in record["message"]:
            raise HTTPException(status_code=status.HTTP_401_UNAUTHORIZED,
                                detail=record["message"])
        raise HTTPException(
            status_code=status.HTTP_404_NOT_FOUND, detail=record["message"]+" and check if the correct project or uuid is used")
    return record


@ app.post("/graphql/query", tags=["Gen3"], summary="GraphQL query gen3 information", responses=query_responses)
async def graphql_query(item: GraphQLQueryItem):
    """
    Return queries metadata records. The API uses GraphQL query language.

    **node**
    - experiment_query
    - dataset_description_query
    - manifest_query
    - case_query

    **filter**
    - {"field_name": ["field_value", ...], ...}

    **search**
    - string content,
    - only available in dataset_description/manifest/case nodes
    """
    query_result = sgqlc.get_queried_result(item)
    result = {
        "data": query_result[item.node],
    }
    # When use experiment_query to query specific dataset
    # Add related facets
    if "submitter_id" in item.filter and len(item.filter["submitter_id"]) == 1:
        data = query_result[item.node][0]
        result = {
            "data": data,
            "facets": qf.generate_related_facet(data)
        }
    return result


@ app.post("/graphql/pagination/", tags=["Gen3"], summary="Display datasets", responses=pagination_responses)
async def graphql_pagination(item: GraphQLPaginationItem, search: str = "", access_scope: list = Depends(a.gain_user_authority)):
    """
    /graphql/pagination/?search=<string>

    Return filtered/searched metadata records. The API uses GraphQL query language.

    - Default page = 1
    - Default limit = 50
    - Default filter = {}
    - Default search = ""
    - Default relation = "and"
    - Default access = gen3 public access repository
    - Default order = "published(asc)"

    **node**
    - experiment_pagination

    **filter(zero or more)** 
    - {"gen3_node>gen3_field": [filter_name,...], ...}

    **search(parameter)**: 
    - string content
    """
    is_public_access_filtered = p.update_pagination_item(
        item, search, access_scope)
    data_count, match_pair = p.get_pagination_count(item)
    query_result = p.get_pagination_data(
        item, match_pair, is_public_access_filtered)
    # If both asc and desc are None, datasets ordered by self-written order function
    if item.asc == None and item.desc == None:
        query_result = sorted(
            query_result, key=lambda dict: item.filter["submitter_id"].index(dict["submitter_id"]))
    result = {
        "items": pf.reconstruct_data_structure(query_result),
        "numberPerPage": item.limit,
        "total": data_count
    }
    return result


@ app.get("/filter/", tags=["Gen3"], summary="Get filter information", responses=filter_responses)
async def get_filter(sidebar: bool, access_scope: list = Depends(a.gain_user_authority)):
    """
    /filter/?sidebar=<boolean>

    Return the support data for portal filters component.

    - **sidebar**: boolean content.
    """
    retry = 0
    # Stop waiting for the filter generator after hitting the retry limits
    # The retry limit here may need to be increased if there is a large database
    # This also depends on how fast the filter will be generated
    while retry < 12 and not FILTER_GENERATED:
        retry += 1
        time.sleep(retry)
    if not FILTER_GENERATED:
        raise HTTPException(
            status_code=status.HTTP_404_NOT_FOUND, detail="Failed to generate filter or the maximum retry limit was reached")

    if sidebar == True:
        return fg.generate_sidebar_filter_information(access_scope)
    else:
        return fg.generate_filter_information(access_scope)


@ app.get("/metadata/download/{program}/{project}/{uuid}/{format}", tags=["Gen3"], summary="Download gen3 record information", response_description="Successfully return a JSON or CSV file contains the metadata")
async def download_gen3_metadata_file(program: str, project: str, uuid: str, format: FormatParam):
    """
    Return a single metadata file for a given uuid.

    - **program**: program name.
    - **project**: project name.
    - **uuid**: uuid of the file.
    - **format**: file format (must be one of the following: json, tsv).
    """
    try:
        metadata = SUBMISSION.export_record(program, project, uuid, format)
    except Exception as e:
        raise HTTPException(
            status_code=status.HTTP_400_BAD_REQUEST, detail=str(e))

    if "message" in metadata:
        if "unauthorized" in metadata["message"]:
            raise HTTPException(status_code=status.HTTP_401_UNAUTHORIZED,
                                detail=metadata["message"])
        raise HTTPException(
            status_code=status.HTTP_404_NOT_FOUND, detail=metadata["message"]+" and check if the correct project or uuid is used")

    if format == "json":
        return JSONResponse(content=metadata[0],
                            media_type="application/json",
                            headers={"Content-Disposition":
                                     f"attachment;filename={uuid}.json"})
    elif format == "tsv":
        return Response(content=metadata,
                        media_type="text/csv",
                        headers={"Content-Disposition":
                                 f"attachment;filename={uuid}.csv"})


############################################
### iRODS                                ###
### Integrated Rule-Oriented Data System ###
############################################


def generate_collection_list(data):
    collection_list = []
    for ele in data:
        collection_list.append({
            "name": ele.name,
            "path": re.sub(iRODSConfig.IRODS_ROOT_PATH, '', ele.path)
        })
    return collection_list


@ app.post("/collection", tags=["iRODS"], summary="Get folder information", responses=collection_responses)
async def get_irods_collection(item: CollectionItem, connected: bool = Depends(check_irods_status)):
    """
    Return all collections from the required folder.

    Root folder will be returned if no item or "/" is passed.
    """
    if not re.match("(/(.)*)+", item.path):
        raise HTTPException(status_code=status.HTTP_400_BAD_REQUEST,
                            detail="Invalid path format is used")
    if not connected:
        raise HTTPException(status_code=status.HTTP_500_INTERNAL_SERVER_ERROR,
                            detail="Please check the irods server status or environment variables")

    try:
        collect = SESSION.collections.get(
            iRODSConfig.IRODS_ROOT_PATH + item.path)
        folder_list = generate_collection_list(collect.subcollections)
        file_list = generate_collection_list(collect.data_objects)
        result = {
            "folders": folder_list,
            "files": file_list
        }
        return result
    except Exception:
        raise HTTPException(status_code=status.HTTP_404_NOT_FOUND,
                            detail="Data not found in the provided path")


@ app.get("/data/{action}/{filepath:path}", tags=["iRODS"], summary="Download irods file", response_description="Successfully return a file with data")
async def get_irods_data_file(action: ActionParam, filepath: str, connected: bool = Depends(check_irods_status)):
    """
    Used to preview most types of data files in iRODS (.xlsx and .csv not supported yet).
    OR
    Return a specific download file from iRODS or a preview of most types data.

    - **action**: Action should be either preview or download.
    - **filepath**: Required iRODS file path.
    """
    if not connected:
        raise HTTPException(status_code=status.HTTP_500_INTERNAL_SERVER_ERROR,
                            detail="Please check the irods server status or environment variables")

    try:
        file = SESSION.data_objects.get(
            f"{iRODSConfig.IRODS_ROOT_PATH}/{filepath}")
    except Exception:
        raise HTTPException(status_code=status.HTTP_404_NOT_FOUND,
                            detail="Data not found in the provided path")

    def iterate_file():
        with file.open("r") as file_like:
            chunk = file_like.read(chunk_size)
            while chunk:
                yield chunk
                chunk = file_like.read(chunk_size)
    if action == "preview":
        return StreamingResponse(iterate_file(),
                                 media_type=mimetypes.guess_type(file.name)[0])
    elif action == "download":
        return StreamingResponse(iterate_file(),
                                 media_type=mimetypes.guess_type(file.name)[
            0],
            headers={"Content-Disposition": f"attachment;filename={file.name}"})
    else:
        raise HTTPException(status_code=status.HTTP_405_METHOD_NOT_ALLOWED,
                            detail="The action is not provided in this API")

####################
### Orthanc      ###
### DICOM server ###
####################


@ app.post("/instance", tags=["Orthanc"], summary="Get instance ids", responses=instance_responses)
async def get_orthanc_instance(item: InstanceItem):
    if item.study == None or item.series == None:
        raise HTTPException(status_code=status.HTTP_400_BAD_REQUEST,
                            detail="Missing one or more fields in the request body")

    try:
        patients = find(
            orthanc=ORTHANC,
            study_filter=lambda s: s.uid == item.study,
            series_filter=lambda s: s.uid == item.series,
        )
    except Exception as e:
        if "401" in str(e):
            raise HTTPException(status_code=status.HTTP_401_UNAUTHORIZED,
                                detail="Invalid orthanc username or password are used")

    if patients == []:
        raise HTTPException(status_code=status.HTTP_404_NOT_FOUND,
                            detail="Resource is not found in the orthanc server")

    instance_ids = []
    for patient in patients:
        for study in patient.studies:
            for series in study.series:
                for instance in series.instances:
                    instance_ids.append(instance.id_)
    return instance_ids


@ app.get("/dicom/{identifier}", tags=["Orthanc"], summary="Export dicom file", response_description="Successfully return a file with data")
async def get_orthanc_dicom_file(identifier: str):
    try:
        instance_file = ORTHANC.get_instances_id_file(identifier)
        dicom_file = io.BytesIO(instance_file)

        def iterate_file():
            chunk = dicom_file.read(chunk_size)
            while chunk:
                yield chunk
                chunk = dicom_file.read(chunk_size)
        return StreamingResponse(iterate_file(), media_type="application/dicom")
    except Exception as e:
        if "401" in str(e):
            raise HTTPException(status_code=status.HTTP_401_UNAUTHORIZED,
                                detail="Invalid orthanc username or password are used")
        elif "404" in str(e):
            raise HTTPException(status_code=status.HTTP_404_NOT_FOUND,
                                detail="Resource is not found in the orthanc server")<|MERGE_RESOLUTION|>--- conflicted
+++ resolved
@@ -101,7 +101,6 @@
     except Exception:
         print("Encounter an error while creating the iRODS session.")
 
-<<<<<<< HEAD
     try:
         global ORTHANC
         ORTHANC = Orthanc(OrthancConfig.ORTHANC_ENDPOINT_URL,
@@ -110,10 +109,7 @@
     except Exception:
         print("Encounter an error while creating the Orthanc client.")
 
-    global s, sgqlc, fg, pf, f, p
-=======
     global s, sgqlc, fg, pf, f, p, qf
->>>>>>> e6165556
     s = Search(SESSION)
     sgqlc = SimpleGraphQLClient(SUBMISSION)
     fg = FilterGenerator(sgqlc)
