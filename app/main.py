--- conflicted
+++ resolved
@@ -20,12 +20,12 @@
 
 app = FastAPI()
 
-#Cross orgins, allow any for now
+# Cross orgins, allow any for now
 origins = [
     '*',
 ]
 
-#Add CORS
+# Add CORS
 app.add_middleware(
     CORSMiddleware,
     allow_origins=origins,
@@ -36,7 +36,7 @@
 
 statetable = None
 
-#CORS(app)
+# CORS(app)
 
 BAD_REQUEST = 400
 NOT_FOUND = 404
@@ -54,24 +54,19 @@
     "client_x509_cert_url": SpreadSheetConfig.SHEET_CLIENT_X509_CERT_URL
 }
 
-<<<<<<< HEAD
-try:
-    statetable = StateTable(Config.DATABASE_URL)
-except AttributeError:
-    statetable = None
-=======
 GEN3_CREDENTIALS = {
     "api_key": Gen3Config.GEN3_API_KEY,
     "key_id": Gen3Config.GEN3_KEY_ID
 }
 
 HEADER = None
->>>>>>> cf136834
+
 
 class ProgramItem(BaseModel):
     program: Union[str, None] = None
     project: Union[str, None] = None
     format: Union[str, None] = None
+
 
 class GraphQLItem(BaseModel):
     node_type: Union[str, None] = None
@@ -82,6 +77,12 @@
     # "submitter_id tissue_type tumor_code ..."
     field: Union[str, None] = None
 
+
+class CollectionItem(BaseModel):
+    suffix: Union[str, None] = None
+    path: Union[str, None] = None
+
+
 @app.on_event("startup")
 async def start_up():
     try:
@@ -100,15 +101,9 @@
         print("Encoutner an error while generating a token from GEN3")
 
 
-<<<<<<< HEAD
-@app.route("/")
-def flask():
-    return "This is the 12 Labours Portal backend."
-=======
 @app.get("/", response_class=PlainTextResponse)
 async def root():
     return "This is the fastapi backend."
->>>>>>> cf136834
 
 
 @app.get("/health", response_class=PlainTextResponse)
@@ -157,17 +152,12 @@
     return get_saved_state(statetable)
 
 
-<<<<<<< HEAD
-@app.route("/spreadsheet")
-def spreadsheet():
-    """
-    Return the spreadsheet data.
-    """
-=======
 @app.get("/spreadsheet")
 # Connect to the google spreadsheet and get all spreadsheet data.
 async def spreadsheet():
->>>>>>> cf136834
+    """
+    Return the spreadsheet data.
+    """
     scope = [
         "https://spreadsheets.google.com/feeds", "https://www.googleapis.com/auth/spreadsheets",
         "https://www.googleapis.com/auth/drive.file", "https://www.googleapis.com/auth/drive"
@@ -180,27 +170,24 @@
     return data
 
 
-<<<<<<< HEAD
-@app.route("/s3", methods=["POST"])
-def s3():
+@app.post("/s3")
+async def s3(item: CollectionItem):
     """
     Return the s3 data from s3 url location.
     """
-    post_data = request.get_json()
-    suffix = post_data.get("suffix")
-    if suffix == None:
-        abort(BAD_REQUEST)
-
-    try:
-        res = requests.get(f"{S3Config.S3_ENDPOINT_URL}/{suffix}")
-
+    if item.suffix == None:
+        raise HTTPException(status_code=BAD_REQUEST,
+                            detail="Missing field in request body")
+
+    try:
+        res = requests.get(f"{S3Config.S3_ENDPOINT_URL}/{item.suffix}")
         return res.content
     except Exception as e:
-        abort(NOT_FOUND, description=str(e))
-
-
-@app.route("/download/s3data/<suffix>", methods=["GET"])
-def download_s3_data(suffix):
+        raise HTTPException(status_code=NOT_FOUND, detail=str(e))
+
+
+@app.get("/download/s3data/{suffix}")
+async def download_s3_data(suffix: str):
     """
     Return a single download file for a given suffix.
 
@@ -210,47 +197,28 @@
     url_suffix = suffix.replace("&", "/")
     try:
         res = requests.get(f"{S3Config.S3_ENDPOINT_URL}/{url_suffix}")
-
         return Response(res.content,
                         mimetype="application/json",
                         headers={"Content-Disposition":
                                  f"attachment;filename={suffix}.json"})
     except Exception as e:
-        abort(NOT_FOUND, description=str(e))
+        raise HTTPException(status_code=NOT_FOUND, detail=str(e))
 
 
 #
 # Gen3 Data Commons
 #
 
-def get_gen3_header():
-    GEN3_CREDENTIALS = {
-        "api_key": Gen3Config.GEN3_API_KEY,
-        "key_id": Gen3Config.GEN3_KEY_ID
-    }
-    try:
-        TOKEN = requests.post(
-            f"{Gen3Config.GEN3_ENDPOINT_URL}/user/credentials/cdis/access_token", json=GEN3_CREDENTIALS).json()
-        return {"Authorization": "bearer " + TOKEN["access_token"]}
-    except Exception as e:
-        abort(NOT_FOUND, description=str(e))
-
-
-@app.route("/program", methods=["GET"])
-def get_gen3_program():
-    """
-    Return the program information from Gen3 Data Commons
-    """
-    header = get_gen3_header()
-=======
+
 @app.get("/program")
 # Get the program information from Gen3 Data Commons
 async def program():
->>>>>>> cf136834
+    """
+    Return the program information from Gen3 Data Commons
+    """
     try:
         res = requests.get(
-            f"{Gen3Config.GEN3_ENDPOINT_URL}/api/v0/submission/", headers=header)
-
+            f"{Gen3Config.GEN3_ENDPOINT_URL}/api/v0/submission/", headers=HEADER)
         json_data = json.loads(res.content)
         program_list = []
         for ele in json_data["links"]:
@@ -262,64 +230,41 @@
         raise HTTPException(status_code=NOT_FOUND, detail=str(e))
 
 
-<<<<<<< HEAD
-@app.route("/project", methods=["POST"])
-def get_gen3_project():
+@app.post("/project")
+# Get all projects information from Gen3 Data Commons
+async def get_gen3_project(item: ProgramItem):
     """
     Return project information in the Gen3 program
     """
-    header = get_gen3_header()
-    post_data = request.get_json()
-    program = post_data.get("program")
-=======
-@app.get("/projects/{program}")
-# Get all projects information from Gen3 Data Commons
-def project(program: str):
->>>>>>> cf136834
-    if program == None:
-        raise HTTPException(status_code=BAD_REQUEST, detail="Missing request")
+    if item.program == None:
+        raise HTTPException(status_code=BAD_REQUEST,
+                            detail="Missing field in request body")
 
     res = requests.get(
-        f"{Gen3Config.GEN3_ENDPOINT_URL}/api/v0/submission/{program}", headers=HEADER)
-    try:
-<<<<<<< HEAD
-        res = requests.get(
-            f"{Gen3Config.GEN3_ENDPOINT_URL}/api/v0/submission/{program}", headers=header)
-
-=======
+        f"{Gen3Config.GEN3_ENDPOINT_URL}/api/v0/submission/{item.program}", headers=HEADER)
+    try:
         res.raise_for_status()
->>>>>>> cf136834
         json_data = json.loads(res.content)
         project_list = []
         for ele in json_data["links"]:
             project_list.append(ele.replace(
-                f"/v0/submission/{program}/", ""))
+                f"/v0/submission/{item.program}/", ""))
         new_json_data = {"project": project_list}
         return new_json_data
     except Exception as e:
         raise HTTPException(status_code=res.status_code, detail=str(e))
 
 
-<<<<<<< HEAD
-@app.route("/dictionary", methods=["GET"])
-def get_gen3_dictionary():
-    """
-    Return all dictionary node from Gen3 Data Commons
-    """
-    header = get_gen3_header()
-    try:
-        res = requests.get(
-            f"{Gen3Config.GEN3_ENDPOINT_URL}/api/v0/submission/_dictionary", headers=header)
-
-=======
 @app.get("/dictionary")
 # Get all dictionary node from Gen3 Data Commons
-def dictionary():
+async def dictionary():
+    """
+    Return all dictionary node from Gen3 Data Commons
+    """
     res = requests.get(
         f"{Gen3Config.GEN3_ENDPOINT_URL}/api/v0/submission/_dictionary", headers=HEADER)
     try:
         res.raise_for_status()
->>>>>>> cf136834
         json_data = json.loads(res.content)
         dictionary_list = []
         for ele in json_data["links"]:
@@ -344,65 +289,19 @@
         return False
     return True
 
-<<<<<<< HEAD
-
-@app.route("/nodes/<node_type>", methods=["POST"])
-def get_gen3_node_records(node_type):
+
+@app.post("/nodes/{node_type}")
+# Exports all records in a dictionary node
+async def get_gen3_node_records(node_type: str, item: ProgramItem):
     """
     Return all records in a dictionary node.
 
     :param node_type: The dictionary node to export.
     :return: A list of json object containing all records in the dictionary node.
     """
-    header = get_gen3_header()
-    post_data = request.get_json()
-    program = post_data.get("program")
-    project = post_data.get("project")
-    format = post_data.get("format")
-    if program == None or project == None or format == None:
-        abort(BAD_REQUEST)
-
-    res = requests.get(
-        f"{Gen3Config.GEN3_ENDPOINT_URL}/api/v0/submission/{program}/{project}/export/?node_label={node_type}&format={format}", headers=header)
-
-    json_data = json.loads(res.content)
-    if is_json(res.content) and "data" in json_data and json_data["data"] != []:
-        return res.content
-    else:
-        abort(NOT_FOUND)
-
-
-@app.route("/records/<uuids>", methods=["POST"])
-def get_gen3_record(uuids):
-    """
-    Return the fields of one or more records in a dictionary node.
-
-    :param uuids: uuids of the records (use comma to separate the uuids e.g. uuid1,uuid2,uuid3).
-    :return: A list of json object
-    """
-    header = get_gen3_header()
-    post_data = request.get_json()
-    program = post_data.get("program")
-    project = post_data.get("project")
-    format = post_data.get("format")
-    if program == None or project == None or format == None:
-        abort(BAD_REQUEST)
-
-    res = requests.get(
-        f"{Gen3Config.GEN3_ENDPOINT_URL}/api/v0/submission/{program}/{project}/export/?ids={uuids}&format={format}", headers=header)
-
-    json_data = json.loads(res.content)
-    if b"id" in res.content:
-        return res.content
-    else:
-        abort(NOT_FOUND, description=json_data["message"])
-
-=======
-@app.post("/nodes/{node_type}")
-# Exports all records in a dictionary node
-def export_node(node_type: str, item: ProgramItem):
     if item.program == None or item.project == None or item.format == None:
-        raise HTTPException(status_code=BAD_REQUEST, detail="Missing one ore more fields in request body")
+        raise HTTPException(status_code=BAD_REQUEST,
+                            detail="Missing one ore more fields in request body")
 
     res = requests.get(
         f"{Gen3Config.GEN3_ENDPOINT_URL}/api/v0/submission/{item.program}/{item.project}/export/?node_label={node_type}&format={item.format}", headers=HEADER)
@@ -412,16 +311,25 @@
         if is_json(res.content) and "data" in json_data and json_data["data"] != []:
             return res.content
         else:
-            raise HTTPException(status_code=NOT_FOUND, detail="Records cannot be found")
+            raise HTTPException(status_code=NOT_FOUND,
+                                detail="Records cannot be found")
     except Exception as e:
         raise HTTPException(status_code=res.status_code, detail=str(e))
+
 
 @app.post("/records/{uuids}")
 # Exports one or more records(records must in one node), use comma to separate the uuids
 # e.g. uuid1,uuid2,uuid3
-def export_record(uuids: str, item: ProgramItem):
+async def get_gen3_record(uuids: str, item: ProgramItem):
+    """
+    Return the fields of one or more records in a dictionary node.
+
+    :param uuids: uuids of the records (use comma to separate the uuids e.g. uuid1,uuid2,uuid3).
+    :return: A list of json object
+    """
     if item.program == None or item.project == None or item.format == None:
-        raise HTTPException(status_code=BAD_REQUEST, detail="Missing one ore more fields in request body")
+        raise HTTPException(status_code=BAD_REQUEST,
+                            detail="Missing one ore more fields in request body")
 
     res = requests.get(
         f"{Gen3Config.GEN3_ENDPOINT_URL}/api/v0/submission/{item.program}/{item.project}/export/?ids={uuids}&format={item.format}", headers=HEADER)
@@ -431,34 +339,26 @@
         if b"id" in res.content:
             return res.content
         else:
-            raise HTTPException(status_code=NOT_FOUND, detail=json_data["message"])
+            raise HTTPException(status_code=NOT_FOUND,
+                                detail=json_data["message"])
     except Exception as e:
         raise HTTPException(status_code=res.status_code, detail=str(e))
->>>>>>> cf136834
+
 
 @app.post("/graphql")
 # Only used for filtering the files in a specific node for now
-<<<<<<< HEAD
-def graphql_filter():
+async def graphql_filter(item: GraphQLItem):
     """
     Return filtered metadata records. The query uses GraphQL query.
-    """
-    header = get_gen3_header()
-    post_data = request.get_json()
-    node_type = post_data.get("node_type")
-    # Condition post format should looks like
-    # '(project_id: ["demo1-jenkins", ...], tissue_type: ["Contrived", "Normal", ...], ...)'
-    condition = post_data.get("condition")
-    # Field post format should looks like
-    # "submitter_id tissue_type tumor_code ..."
-    field = post_data.get("field")
-    if node_type == None or condition == None or field == None:
-        abort(BAD_REQUEST)
-=======
-def graphql_filter(item: GraphQLItem):
+
+    Condition post format should looks like:
+    '(<field_name>: ["<attribute_name>"], ...], <field_name>: ["<attribute_name>", "<attribute_name>", ...], ...)'
+    Field post format should looks like:
+    "<field_name> <field_name> <field_name> ..."
+    """
     if item.node_type == None or item.condition == None or item.field == None:
-        raise HTTPException(status_code=BAD_REQUEST, detail="Missing one ore more fields in request body")
->>>>>>> cf136834
+        raise HTTPException(status_code=BAD_REQUEST,
+                            detail="Missing one ore more fields in request body")
 
     query = {
         "query":
@@ -471,24 +371,25 @@
     }
 
     res = requests.post(
-        f"{Gen3Config.GEN3_ENDPOINT_URL}/api/v0/submission/graphql/", json=query, headers=header)
-
+        f"{Gen3Config.GEN3_ENDPOINT_URL}/api/v0/submission/graphql/", json=query, headers=HEADER)
     try:
         res.raise_for_status()
         json_data = json.loads(res.content)
         if json_data["data"] == None:
-            raise HTTPException(status_code=NOT_FOUND, detail=json_data["errors"])
+            raise HTTPException(status_code=NOT_FOUND,
+                                detail=json_data["errors"])
         else:
-            if json_data["data"][f"{node_type}"] == []:
-                raise HTTPException(status_code=NOT_FOUND, detail="Data cannot be found for node_type")
+            if json_data["data"][f"{item.node_type}"] == []:
+                raise HTTPException(status_code=NOT_FOUND,
+                                    detail="Data cannot be found for node_type")
             else:
                 return res.content
     except Exception as e:
         raise HTTPException(status_code=res.status_code, detail=str(e))
 
-<<<<<<< HEAD
-@app.route("/download/metadata/<program>/<project>/<uuid>/<format>/<filename>", methods=["GET"])
-def download_gen3_metadata_file(program, project, uuid, format, filename):
+
+@app.get("/download/metadata/{program}/{project}/{uuid}/{format}/{filename}")
+def download_gen3_metadata_file(program: str, project: str, uuid: str, format: str, filename: str):
     """
     Return a single file for a given uuid.
 
@@ -499,19 +400,10 @@
     :param filename: name of the file.
     :return: A JSON or CSV file containing the metadata.
     """
-    header = get_gen3_header()
-    try:
-        res = requests.get(
-            f"{Gen3Config.GEN3_ENDPOINT_URL}/api/v0/submission/{program}/{project}/export/?ids={uuid}&format={format}", headers=header)
-
-=======
-@app.get("/download/metadata/{program}/{project}/{uuid}/{format}/{filename}")
-def download_gen3_metadata_file(program: str, project: str, uuid: str, format: str, filename:str):
     try:
         res = requests.get(
             f"{Gen3Config.GEN3_ENDPOINT_URL}/api/v0/submission/{program}/{project}/export/?ids={uuid}&format={format}", headers=HEADER)
         res.raise_for_status()
->>>>>>> cf136834
         if format == "json":
             return Response(content=res.content,
                             media_type="application/json",
@@ -523,8 +415,8 @@
                             headers={"Content-Disposition":
                                      f"attachment;filename={filename}.csv"})
     except Exception as e:
-<<<<<<< HEAD
-        abort(NOT_FOUND, description=str(e))
+        raise HTTPException(status_code=NOT_FOUND, detail=str(e))
+
 
 #
 # iRODS
@@ -613,7 +505,4 @@
                             headers={"Content-Disposition":
                                      f"attachment;filename={file.name}"})
     except Exception as e:
-        abort(NOT_FOUND, description=str(e))
-=======
-        raise HTTPException(status_code=NOT_FOUND, detail=str(e))
->>>>>>> cf136834
+        abort(NOT_FOUND, description=str(e))