--- conflicted
+++ resolved
@@ -74,11 +74,7 @@
                 query.datasetDescriptionFilter(
                     first=0,
                     offset=0,
-<<<<<<< HEAD
-                    # study_organ_system=item.filter["study_organ_system"] if "study_organ_system" in item.filter else None
-=======
                     # study_organ_system=item.filter.get("study_organ_system", None),
->>>>>>> 6845b092
                 )
             )
         elif item.node == "manifest_filter":
@@ -87,11 +83,7 @@
                 query.manifestFilter(
                     first=0,
                     offset=0,
-<<<<<<< HEAD
-                    additional_types=item.filter["additional_types"] if "additional_types" in item.filter else None
-=======
                     additional_types=item.filter.get("additional_types", None),
->>>>>>> 6845b092
                 )
             )
         elif item.node == "case_filter":
@@ -100,15 +92,9 @@
                 query.caseFilter(
                     first=0,
                     offset=0,
-<<<<<<< HEAD
-                    species=item.filter["species"] if "species" in item.filter else None,
-                    sex=item.filter["sex"] if "sex" in item.filter else None,
-                    age_category=item.filter["age_category"] if "age_category" in item.filter else None
-=======
                     species=item.filter.get("species", None),
                     sex=item.filter.get("sex", None),
                     age_category=item.filter.get("age_category", None),
->>>>>>> 6845b092
                 )
             )
         # QUERY
@@ -123,11 +109,7 @@
                 query.experimentQuery(
                     first=0,
                     offset=0,
-<<<<<<< HEAD
-                    submitter_id=item.filter["submitter_id"] if "submitter_id" in item.filter else None
-=======
                     submitter_id=item.filter.get("submitter_id", None),
->>>>>>> 6845b092
                 )
             )
         elif item.node == "dataset_description_query":
@@ -166,11 +148,7 @@
                 query.experimentPagination(
                     first=item.limit,
                     offset=(item.page-1)*item.limit,
-<<<<<<< HEAD
-                    submitter_id=item.filter["submitter_id"] if "submitter_id" in item.filter else None
-=======
                     submitter_id=item.filter.get("submitter_id", None),
->>>>>>> 6845b092
                 )
             )
         else:
