import re

from fastapi import HTTPException

from sgqlc.operation import Operation
from app.sgqlc_schema import Query


BAD_REQUEST = 400
UNAUTHORIZED = 401
NOT_FOUND = 404
METHOD_NOT_ALLOWED = 405
INTERNAL_SERVER_ERROR = 500


class SimpleGraphQLClient:
    def add_count_field(self, item, query):
        # Add default count field to query
        count_field = f"total: _{item.node}_count"
        if item.filter != {}:
            # Manually modify and add count filed into graphql query
            filter_argument = re.sub(
                '\'([_a-z]+)\'', r'\1', re.sub(r'\{([^{].*[^}])\}', r'\1', f'{item.filter}'))
            count_field = re.sub(
                '\'', '\"', f'total: _{item.node}_count({filter_argument})')
        return query + count_field

    def update_manifests_information(self, query):
        query = re.sub(
            'manifests1', 'scaffolds: manifests(additional_types: ["application/x.vnd.abi.scaffold.meta+json", "inode/vnd.abi.scaffold+file"])', query)
        query = re.sub(
            'manifests2', 'scaffoldViews: manifests(additional_types: ["application/x.vnd.abi.scaffold.view+json"])', query)
        query = re.sub(
            'manifests3', 'plots: manifests(additional_types: ["text/vnd.abi.plot+tab-separated-values", "text/vnd.abi.plot+csv"])', query)
        query = re.sub(
            'manifests4', 'thumbnails: manifests(file_type: [".jpg", ".png"])', query)
        return query

    def convert_query(self, item, query):
        # Convert camel case to snake case
        snake_case_query = re.sub(
            '_[A-Z]', lambda x:  x.group(0).lower(), re.sub('([a-z])([A-Z])', r'\1_\2', str(query)))
        # Remove all null filter arguments, this can simplify the generate_query function
        if "null" in snake_case_query:
            snake_case_query = re.sub(
                '[,]? [_a-z]+: null', '', snake_case_query)
        # Update the filter query node name
        if "filter" in item.node:  # query situation
            snake_case_query = re.sub('_filter', '', snake_case_query)
            item.node = re.sub('_filter', '', item.node)
        if type(item.search) == dict:  # pagination situation
<<<<<<< HEAD
            snake_case_query = self.update_manifests_information(
                snake_case_query)
            print(snake_case_query)
=======
            # Only fetch the thumbnail manifest file
            if "manifests" in snake_case_query:
                snake_case_query = re.sub(
                    'manifests', 'manifests(additional_types: ["application/x.vnd.abi.scaffold.view+json"])', snake_case_query)
>>>>>>> 01f6d722
            # Only pagination will need to add count field
            snake_case_query = self.add_count_field(item, snake_case_query)
        return "{" + snake_case_query + "}"

    # if the node name contains "_filter",
    # the query generator will only be used for /graphql/pagination API
    # else is for /graphql/query API,
    # this will fetch all the fields that Gen3 metadata has
    def generate_query(self, item):
        query = Operation(Query)
        if item.node == "experiment":
            return self.convert_query(
                item,
                query.experiment(
                    first=item.limit,
                    offset=(item.page-1)*item.limit,
                    submitter_id=item.filter["submitter_id"] if "submitter_id" in item.filter else None
                )
            )
        elif item.node == "dataset_description":
            return self.convert_query(
                item,
                query.datasetDescription(
                    first=item.limit,
                    offset=(item.page-1)*item.limit,
                    submitter_id=item.filter["submitter_id"] if "submitter_id" in item.filter else None
                )
            )
        elif item.node == "dataset_description_filter":
            return self.convert_query(
                item,
                query.datasetDescriptionFilter(
                    first=item.limit,
                    offset=(item.page-1)*item.limit,
                )
            )
        elif item.node == "manifest":
            return self.convert_query(
                item,
                query.manifest(
                    first=item.limit,
                    offset=(item.page-1)*item.limit,
                    quick_search=item.search,
                    additional_types=item.filter["additional_types"] if "additional_types" in item.filter else None,
                    file_type=item.filter["file_type"] if "file_type" in item.filter else None
                )
            )
        elif item.node == "manifest_filter":
            return self.convert_query(
                item,
                query.manifestFilter(
                    first=item.limit,
                    offset=(item.page-1)*item.limit,
                    additional_types=item.filter["additional_types"] if "additional_types" in item.filter else None
                )
            )
        elif item.node == "case":
            return self.convert_query(
                item,
                query.case(
                    first=item.limit,
                    offset=(item.page-1)*item.limit,
                    quick_search=item.search,
                )
            )
        elif item.node == "case_filter":
            return self.convert_query(
                item,
                query.caseFilter(
                    first=item.limit,
                    offset=(item.page-1)*item.limit,
                    species=item.filter["species"] if "species" in item.filter else None,
                    sex=item.filter["sex"] if "sex" in item.filter else None,
                    age_category=item.filter["age_category"] if "age_category" in item.filter else None
                )
            )
        else:
            raise HTTPException(status_code=NOT_FOUND,
                                detail="GraphQL query cannot be generated by sgqlc")

    def get_queried_result(self, item, SUBMISSION):
        if item.node == None:
            raise HTTPException(status_code=BAD_REQUEST,
                                detail="Missing one or more fields in the request body")

        query = self.generate_query(item)
        try:
            query_result = SUBMISSION.query(query)["data"]
        except Exception as e:
            raise HTTPException(status_code=NOT_FOUND, detail=str(e))

        if query_result[item.node] != []:
            return query_result
        else:
            raise HTTPException(status_code=NOT_FOUND,
                                detail="Data cannot be found in the node")<|MERGE_RESOLUTION|>--- conflicted
+++ resolved
@@ -49,16 +49,9 @@
             snake_case_query = re.sub('_filter', '', snake_case_query)
             item.node = re.sub('_filter', '', item.node)
         if type(item.search) == dict:  # pagination situation
-<<<<<<< HEAD
             snake_case_query = self.update_manifests_information(
                 snake_case_query)
             print(snake_case_query)
-=======
-            # Only fetch the thumbnail manifest file
-            if "manifests" in snake_case_query:
-                snake_case_query = re.sub(
-                    'manifests', 'manifests(additional_types: ["application/x.vnd.abi.scaffold.view+json"])', snake_case_query)
->>>>>>> 01f6d722
             # Only pagination will need to add count field
             snake_case_query = self.add_count_field(item, snake_case_query)
         return "{" + snake_case_query + "}"
